--- conflicted
+++ resolved
@@ -2,7 +2,6 @@
 
 import (
 	"context"
-	"crypto/sha256"
 	"encoding/json"
 	"fmt"
 	"io/ioutil"
@@ -23,29 +22,23 @@
 	"github.com/spf13/afero"
 	"go.uber.org/multierr"
 	"go.uber.org/zap"
+	"golang.org/x/crypto/bcrypt"
 	"golang.org/x/oauth2"
 
-	"github.com/deflix-tv/go-debrid/alldebrid"
-	"github.com/deflix-tv/go-debrid/premiumize"
-	"github.com/deflix-tv/go-debrid/realdebrid"
 	"github.com/deflix-tv/go-stremio"
 	"github.com/deflix-tv/go-stremio/pkg/cinemeta"
-	"github.com/deflix-tv/imdb2torrent"
+	"github.com/doingodswork/deflix-stremio/pkg/debrid/alldebrid"
+	"github.com/doingodswork/deflix-stremio/pkg/debrid/premiumize"
+	"github.com/doingodswork/deflix-stremio/pkg/debrid/realdebrid"
+	"github.com/doingodswork/deflix-stremio/pkg/imdb2torrent"
 	"github.com/doingodswork/deflix-stremio/pkg/logadapter"
 	"github.com/doingodswork/deflix-stremio/pkg/metafetcher"
 )
 
 const (
-	version = "0.11.1"
-)
-
-<<<<<<< HEAD
-var manifest = stremio.Manifest{
-	ID:          "tv.deflix.stremio",
-	Name:        "Deflix - Debrid flicks",
-	Description: "Finds movies and TV shows on YTS, The Pirate Bay, 1337x, RARBG and ibit and automatically turns them into cached HTTP streams with a debrid service like RealDebrid, AllDebrid or Premiumize, for high speed 4k streaming and no P2P uploading (!). For more info see https://www.deflix.tv",
-	Version:     version,
-=======
+	version = "0.10.2"
+)
+
 var (
 	manifest = stremio.Manifest{
 		ID:          "tv.deflix.stremio",
@@ -84,33 +77,9 @@
 			ConfigurationRequired: true,
 		},
 	}
->>>>>>> 26e794cd
 
 	catalogs = []stremio.CatalogItem{
 		{
-<<<<<<< HEAD
-			Name:  "stream",
-			Types: []string{"movie", "series"},
-			// Shouldn't be required as long as they're defined globally in the manifest, but some Stremio clients send stream requests for non-IMDb IDs, so maybe setting this here as well helps
-			IDprefixes: []string{"tt"},
-		},
-	},
-	Types: []string{"movie", "series"},
-	// An empty slice is required for serializing to a JSON that Stremio expects
-	Catalogs: []stremio.CatalogItem{},
-
-	IDprefixes: []string{"tt"},
-	// Must use www.deflix.tv instead of just deflix.tv because GitHub takes care of redirecting non-www to www and this leads to HTTPS certificate issues.
-	Background: "https://www.deflix.tv/images/Logo-1024px.png",
-	Logo:       "https://www.deflix.tv/images/Logo-250px.png",
-
-	BehaviorHints: stremio.BehaviorHints{
-		P2P:                   false,
-		Configurable:          true,
-		ConfigurationRequired: true,
-	},
-}
-=======
 			Type: "unknown",
 			ID:   "rd-torrents",
 			Name: "Torrents you added to RealDebrid",
@@ -127,7 +96,6 @@
 		},
 	}
 )
->>>>>>> 26e794cd
 
 var (
 	// Timeout used for HTTP requests in the cinemeta, imdb2torrent and realdebrid clients.
@@ -166,7 +134,7 @@
 
 // Clients
 var (
-	metaFetcher  *metafetcher.Client
+	metaFetcher  stremio.MetaFetcher
 	searchClient *imdb2torrent.Client
 	rdClient     *realdebrid.Client
 	adClient     *alldebrid.Client
@@ -195,7 +163,7 @@
 	ctx, cancel := context.WithCancel(context.Background())
 
 	// Create an "info" logger at first, replace later in case the logging level is configured to be something else
-	logger, err := stremio.NewLogger("info", stremio.DefaultOptions.LogEncoding)
+	logger, err := stremio.NewLogger("info")
 	if err != nil {
 		panic(err)
 	}
@@ -208,9 +176,9 @@
 	if err != nil {
 		logger.Fatal("Couldn't marshal config to JSON", zap.Error(err))
 	}
-	if config.LogLevel != "info" || config.LogEncoding != stremio.DefaultOptions.LogEncoding {
+	if config.LogLevel != "info" {
 		// Replace previously created logger
-		if logger, err = stremio.NewLogger(config.LogLevel, config.LogEncoding); err != nil {
+		if logger, err = stremio.NewLogger(config.LogLevel); err != nil {
 			logger.Fatal("Couldn't create new logger", zap.Error(err))
 		}
 	}
@@ -261,17 +229,11 @@
 
 	// Prepare addon creation
 
-<<<<<<< HEAD
-	movieStreamHandler := createStreamHandler(config, searchClient, rdClient, adClient, pmClient, redirectCache, false, logger)
-	tvShowStreamHandler := createStreamHandler(config, searchClient, rdClient, adClient, pmClient, redirectCache, true, logger)
-	streamHandlers := map[string]stremio.StreamHandler{"movie": movieStreamHandler, "series": tvShowStreamHandler}
-=======
 	catalogHandler := createCatalogHandler(rdClient, adClient, pmClient, logger)
 	streamHandler := createStreamHandler(config, searchClient, rdClient, adClient, pmClient, redirectCache, logger)
 	catalogStreamHandler := createCatalogStreamHandler(config, searchClient, rdClient, adClient, pmClient, redirectCache, logger)
 	catalogHandlers := map[string]stremio.CatalogHandler{"unknown": catalogHandler}
 	streamHandlers := map[string]stremio.StreamHandler{"movie": streamHandler, "unknown": catalogStreamHandler}
->>>>>>> 26e794cd
 
 	var httpFS http.FileSystem
 	if config.WebConfigurePath == "" {
@@ -344,13 +306,8 @@
 		// We already have a metaFetcher Client
 		MetaClient:      metaFetcher,
 		ConfigureHTMLfs: httpFS,
-<<<<<<< HEAD
-		// Regular IMDb IDs or for TV shows (IMDbID:season:episode)
-		StreamIDregex: `^tt\d{7,8}(:\d+:\d+)?$`,
-=======
 		// IMDb IDs for regular streams and "deflix-" for debrid service catalog items
 		StreamIDregex: "(tt\\d{7,8}|deflix-.+)",
->>>>>>> 26e794cd
 	}
 
 	// Create addon
@@ -362,37 +319,26 @@
 
 	// Customize addon
 
-	var confRD oauth2.Config
-	var confPM oauth2.Config
-	var aesKey []byte
-	if config.UseOAUTH2 {
-		confRD = oauth2.Config{
-			ClientID:     config.OAUTH2clientIDrd,
-			ClientSecret: config.OAUTH2clientSecretRD,
-			RedirectURL:  config.BaseURL + "/oauth2/install/rd",
-			Endpoint: oauth2.Endpoint{
-				AuthURL:  config.OAUTH2authorizeURLrd,
-				TokenURL: config.OAUTH2tokenURLrd,
-			},
-		}
-		confPM = oauth2.Config{
-			ClientID:     config.OAUTH2clientIDpm,
-			ClientSecret: config.OAUTH2clientSecretPM,
-			RedirectURL:  config.BaseURL + "/oauth2/install/pm",
-			Endpoint: oauth2.Endpoint{
-				AuthURL:  config.OAUTH2authorizeURLpm,
-				TokenURL: config.OAUTH2tokenURLpm,
-			},
-		}
-		// We need 32 bytes for AES-256, but the provided password might not be 32 bytes long.
-		// => Simply hash the password.
-		// Hashing it doesn't reduce the security. Also: Using a slow hash (like bcrypt) doesn't help much,
-		// because we don't store the hash anywhere where an attacker could start calculating hashes of values in dictionaries to find a match.
-		hash := sha256.Sum256([]byte(config.OAUTH2encryptionKey))
-		// SHA-256 result is 32 bytes, exactly as many as we need.
-		aesKey = hash[:]
-	}
-	authMiddleware := createAuthMiddleware(rdClient, adClient, pmClient, config.UseOAUTH2, confRD, confPM, aesKey, logger)
+	confPM := oauth2.Config{
+		ClientID:     config.OAUTH2clientIDpm,
+		ClientSecret: config.OAUTH2clientSecretPM,
+		Endpoint: oauth2.Endpoint{
+			AuthURL:  config.OAUTH2authorizeURLpm,
+			TokenURL: config.OAUTH2tokenURLpm,
+		},
+	}
+
+	logger.Info("Starting to hash the OAuth2 encryption key...")
+	hashStart := time.Now()
+	// Default bcrypt "cost" is 10, but we're only hashing this one time at startup, so we can spend a second or so.
+	bcryptKey, err := bcrypt.GenerateFromPassword([]byte(config.OAUTH2encryptionKey), 14)
+	if err != nil {
+		logger.Fatal("Couldn't hash OAuth2 encryption key via bcrypt", zap.Error(err))
+	}
+	logger.Info("Finished hashing the OAuth2 encryption key.", zap.Duration("duration", time.Since(hashStart)))
+	// The bcrypt result is 60 bytes. We want 32 bytes for AES-256. The initial bytes in bcrypt are the same, so we use the last ones.
+	aesKey := bcryptKey[28:60]
+	authMiddleware := createAuthMiddleware(rdClient, adClient, pmClient, config.UseOAUTH2, confPM, aesKey, logger)
 	addon.AddMiddleware("/:userData/manifest.json", authMiddleware)
 	addon.AddMiddleware("/:userData/stream/:type/:id.json", authMiddleware)
 	addon.AddMiddleware("/:userData/redirect/:id", authMiddleware)
@@ -418,21 +364,21 @@
 	addon.SetManifestCallback(manifestCallback)
 
 	// Requires URL query: "?imdbid=123&apitoken=foo"
-	statusEndpoint := createStatusHandler(searchClient.GetMagnetSearchers(), rdClient, adClient, pmClient, goCaches, config.ForwardOriginIP, logger)
+	statusEndpoint := createStatusHandler(searchClient.GetMagnetSearchers(), rdClient, adClient, pmClient, goCaches, logger)
 	addon.AddEndpoint("GET", "/status", statusEndpoint)
 
 	// Redirects stream URLs (previously sent to Stremio) to the actual RealDebrid stream URLs
-	redirHandler := createRedirectHandler(redirectCache, streamCache, rdClient, adClient, pmClient, config.ForwardOriginIP, logger)
+	redirHandler := createRedirectHandler(redirectCache, streamCache, rdClient, adClient, pmClient, logger)
 	addon.AddEndpoint("GET", "/:userData/redirect/:id", redirHandler)
 	// Stremio sends a HEAD request before starting a stream.
 	addon.AddEndpoint("HEAD", "/:userData/redirect/:id", redirHandler)
 
-	// For OAuth2 redirect handling for RealDebrid and Premiumize
-	isHTTPS := strings.HasPrefix(config.BaseURL, "https")
-	oauth2initHandler := createOAUTH2initHandler(confRD, confPM, isHTTPS, logger)
-	addon.AddEndpoint("GET", "/oauth2/init/:service", oauth2initHandler)
-	oauth2installHandler := createOAUTH2installHandler(confRD, confPM, aesKey, logger)
-	addon.AddEndpoint("GET", "/oauth2/install/:service", oauth2installHandler)
+	// For OAuth2 redirect handling for Premiumize
+	isHTTPS := strings.HasPrefix(config.StreamURLaddr, "https")
+	oauth2initHandler := createOAUTH2initHandler(confPM, isHTTPS, logger)
+	addon.AddEndpoint("GET", "/oauth2/init", oauth2initHandler)
+	oauth2installHandler := createOAUTH2installHandler(confPM, aesKey, logger)
+	addon.AddEndpoint("GET", "/oauth2/install", oauth2installHandler)
 
 	// Save cache to file every hour
 	go func() {
@@ -622,7 +568,8 @@
 	cinemetaClient := cinemeta.NewClient(cinemeta.DefaultClientOpts, cinemetaCache, logger)
 	metaFetcher, err = metafetcher.NewClient(config.IMDB2metaAddr, cinemetaClient, logger)
 	if err != nil {
-		logger.Fatal("Couldn't create metafetcher client", zap.Error(err))
+		logger.Error("Couldn't create metafetcher client, continuing with regular cinemetaClient", zap.Error(err))
+		metaFetcher = cinemetaClient
 	}
 
 	ytsClientOpts := imdb2torrent.NewYTSclientOpts(config.BaseURLyts, timeout, config.MaxAgeTorrents)
@@ -630,9 +577,9 @@
 	leetxClientOpts := imdb2torrent.NewLeetxClientOpts(config.BaseURL1337x, timeout, config.MaxAgeTorrents)
 	ibitClientOpts := imdb2torrent.NewIbitClientOpts(config.BaseURLibit, timeout, config.MaxAgeTorrents)
 	rarbgClientOpts := imdb2torrent.NewRARBGclientOpts(config.BaseURLrarbg, timeout, config.MaxAgeTorrents)
-	rdClientOpts := realdebrid.NewClientOpts(config.BaseURLrd, timeout, config.CacheAgeXD, config.ExtraHeadersXD, config.ForwardOriginIP)
+	rdClientOpts := realdebrid.NewClientOpts(config.BaseURLrd, timeout, config.CacheAgeXD, config.ExtraHeadersXD)
 	adClientOpts := alldebrid.NewClientOpts(config.BaseURLad, timeout, config.CacheAgeXD, config.ExtraHeadersXD)
-	pmClientOpts := premiumize.NewClientOpts(config.BaseURLpm, timeout, config.CacheAgeXD, config.ExtraHeadersXD, config.ForwardOriginIP)
+	pmClientOpts := premiumize.NewClientOpts(config.BaseURLpm, timeout, config.CacheAgeXD, config.ExtraHeadersXD, config.UseOAUTH2)
 
 	tpbClient, err := imdb2torrent.NewTPBclient(tpbClientOpts, torrentCache, metaFetcher, logger, config.LogFoundTorrents)
 	if err != nil {
