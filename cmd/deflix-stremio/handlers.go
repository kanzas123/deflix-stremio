--- conflicted
+++ resolved
@@ -2,10 +2,7 @@
 
 import (
 	"context"
-	"crypto/sha256"
-	"encoding/base64"
 	"fmt"
-	"net/url"
 	"strconv"
 	"strings"
 	"sync"
@@ -15,11 +12,11 @@
 	gocache "github.com/patrickmn/go-cache"
 	"go.uber.org/zap"
 
-	"github.com/deflix-tv/go-debrid/alldebrid"
-	"github.com/deflix-tv/go-debrid/premiumize"
-	"github.com/deflix-tv/go-debrid/realdebrid"
 	"github.com/deflix-tv/go-stremio"
-	"github.com/deflix-tv/imdb2torrent"
+	"github.com/doingodswork/deflix-stremio/pkg/debrid/alldebrid"
+	"github.com/doingodswork/deflix-stremio/pkg/debrid/premiumize"
+	"github.com/doingodswork/deflix-stremio/pkg/debrid/realdebrid"
+	"github.com/doingodswork/deflix-stremio/pkg/imdb2torrent"
 )
 
 const (
@@ -32,9 +29,6 @@
 	Get(string) (interface{}, bool)
 }
 
-<<<<<<< HEAD
-func createStreamHandler(config config, searchClient *imdb2torrent.Client, rdClient *realdebrid.Client, adClient *alldebrid.Client, pmClient *premiumize.Client, redirectCache goCacher, isTVShow bool, logger *zap.Logger) stremio.StreamHandler {
-=======
 func createCatalogHandler(rdClient *realdebrid.Client, adClient *alldebrid.Client, pmClient *premiumize.Client, logger *zap.Logger) stremio.CatalogHandler {
 	// Second parameter is the catalog ID, but we only have one per debrid service so we can ignore it.
 	return func(ctx context.Context, _ string, userDataIface interface{}) ([]stremio.MetaPreviewItem, error) {
@@ -80,39 +74,8 @@
 }
 
 func createStreamHandler(config config, searchClient *imdb2torrent.Client, rdClient *realdebrid.Client, adClient *alldebrid.Client, pmClient *premiumize.Client, redirectCache goCacher, logger *zap.Logger) stremio.StreamHandler {
->>>>>>> 26e794cd
 	return func(ctx context.Context, id string, userDataIface interface{}) ([]stremio.StreamItem, error) {
-		var imdbID string
-		var season int
-		var episode int
-		var err error
-		if isTVShow {
-			idParts := strings.Split(id, ":")
-			if len(idParts) != 3 {
-				logger.Info("Stream handler for TV shows called without exactly 3 ID parts", zap.String("id", id))
-				return nil, stremio.BadRequest
-			}
-			imdbID = idParts[0]
-			season, err = strconv.Atoi(idParts[1])
-			if err != nil {
-				logger.Info("Couldn't convert season to int", zap.String("id", id))
-				return nil, stremio.BadRequest
-			}
-			episode, err = strconv.Atoi(idParts[2])
-			if err != nil {
-				logger.Info("Couldn't convert episode to int", zap.String("id", id))
-				return nil, stremio.BadRequest
-			}
-		} else {
-			imdbID = id
-		}
-
-		var torrents []imdb2torrent.Result
-		if isTVShow {
-			torrents, err = searchClient.FindTVShow(ctx, imdbID, season, episode)
-		} else {
-			torrents, err = searchClient.FindMovie(ctx, imdbID)
-		}
+		torrents, err := searchClient.FindMagnets(ctx, id)
 		if err != nil {
 			logger.Warn("Couldn't find magnets", zap.Error(err))
 			return nil, fmt.Errorf("Couldn't find magnets: %w", err)
@@ -131,17 +94,13 @@
 		for _, torrent := range torrents {
 			infoHashes = append(infoHashes, torrent.InfoHash)
 		}
-		var debridID string
 		var availableInfoHashes []string
-		keyOrToken := ctx.Value("deflix_keyOrToken").(string)
-		if userData.RDtoken != "" || userData.RDoauth2 != "" {
-			debridID = "rd"
-			availableInfoHashes = rdClient.CheckInstantAvailability(ctx, keyOrToken, infoHashes...)
+		if userData.RDtoken != "" {
+			availableInfoHashes = rdClient.CheckInstantAvailability(ctx, userData.RDtoken, infoHashes...)
 		} else if userData.ADkey != "" {
-			debridID = "ad"
-			availableInfoHashes = adClient.CheckInstantAvailability(ctx, keyOrToken, infoHashes...)
+			availableInfoHashes = adClient.CheckInstantAvailability(ctx, userData.ADkey, infoHashes...)
 		} else {
-			debridID = "pm"
+			keyOrToken := ctx.Value("deflix_keyOrToken").(string)
 			availableInfoHashes = pmClient.CheckInstantAvailability(ctx, keyOrToken, infoHashes...)
 		}
 		if len(availableInfoHashes) == 0 {
@@ -164,7 +123,7 @@
 
 		// Note: The torrents slice is guaranteed to not be empty at this point, because it already contained non-duplicate info hashes and then only unavailable ones were filtered and then a `len(availableInfoHashes) == 0` was done.
 
-		// Separate all torrent results into a 720p, 1080p, 1080p 10bit, 2160p and 2160p 10bit list, so we can offer the user one stream for each quality now (or maybe just for one quality if there's no torrent for the other), cache the torrents for each apiToken-ID-quality combination and later (at the redirect endpoint) go through the respective torrent list to turn it into a streamable video URL via RealDebrid.
+		// Separate all torrent results into a 720p, 1080p, 1080p 10bit, 2160p and 2160p 10bit list, so we can offer the user one stream for each quality now (or maybe just for one quality if there's no torrent for the other), cache the torrents for each apiToken-imdbID-quality combination and later (at the redirect endpoint) go through the respective torrent list to turn it into a streamable video URL via RealDebrid.
 		var torrents720p []imdb2torrent.Result
 		var torrents1080p []imdb2torrent.Result
 		var torrents1080p10bit []imdb2torrent.Result
@@ -186,37 +145,37 @@
 			}
 		}
 
-		// Cache results to make this data available in the redirect handler. It will pick the first torrent from the list and convert it via RD / AD / PM, or pick the next if the previous didn't work.
-		// There's no need to cache this for a specific user, but it MUST be cached per debrid service - otherwise during concurrent requests, when a RD user goes to the redirect endpoint it could fetch torrents from the cache which are only available on AD / PM leading to a worse experience for the RD user.
+		// Cache results to make this data available in the redirect handler. It will pick the first torrent from the list and convert it via RD, or pick the next if the previous didn't work.
+		// There's no need to cache this for a specific user.
 		// This cache *must* be a cache where items aren't evicted when the cache is full, because otherwise if the cache is full and two users fetch available streams, then the second one could lead to the first cache item being evicted before the first user clicks on the stream, leading to an error inside the redirect handler after he clicks on the stream.
-		redirectCache.Set(id+"-"+debridID+"-720p", torrents720p, redirectExpiration)
-		redirectCache.Set(id+"-"+debridID+"-1080p", torrents1080p, redirectExpiration)
-		redirectCache.Set(id+"-"+debridID+"-1080p.10bit", torrents1080p10bit, redirectExpiration)
-		redirectCache.Set(id+"-"+debridID+"-2160p", torrents2160p, redirectExpiration)
-		redirectCache.Set(id+"-"+debridID+"-2160p.10bit", torrents2160p10bit, redirectExpiration)
+		redirectCache.Set(id+"-720p", torrents720p, redirectExpiration)
+		redirectCache.Set(id+"-1080p", torrents1080p, redirectExpiration)
+		redirectCache.Set(id+"-1080p.10bit", torrents1080p10bit, redirectExpiration)
+		redirectCache.Set(id+"-2160p", torrents2160p, redirectExpiration)
+		redirectCache.Set(id+"-2160p.10bit", torrents2160p10bit, redirectExpiration)
 
 		// We already respond with several URLs (one for each quality, as long as we have torrents for the different qualities), but they point to our server for now.
 		// Only when the user clicks on a stream and arrives at our redirect endpoint, we go through the list of torrents for the selected quality and try to convert them into a streamable video URL via RealDebrid.
 		// There it should usually work for the first torrent we try, because we already checked the "instant availability" on RealDebrid here. If the "instant availability" info is stale (because we cached it), the next torrent will be used.
 		var streams []stremio.StreamItem
 		if len(torrents720p) > 0 {
-			stream := createStreamItem(ctx, config, udString, id+"-"+debridID+"-720p", "720p", torrents720p)
+			stream := createStreamItem(ctx, config, udString, id+"-720p", "720p", torrents720p)
 			streams = append(streams, stream)
 		}
 		if len(torrents1080p) > 0 {
-			stream := createStreamItem(ctx, config, udString, id+"-"+debridID+"-1080p", "1080p", torrents1080p)
+			stream := createStreamItem(ctx, config, udString, id+"-1080p", "1080p", torrents1080p)
 			streams = append(streams, stream)
 		}
 		if len(torrents1080p10bit) > 0 {
-			stream := createStreamItem(ctx, config, udString, id+"-"+debridID+"-1080p.10bit", "1080p 10bit", torrents1080p10bit)
+			stream := createStreamItem(ctx, config, udString, id+"-1080p.10bit", "1080p 10bit", torrents1080p10bit)
 			streams = append(streams, stream)
 		}
 		if len(torrents2160p) > 0 {
-			stream := createStreamItem(ctx, config, udString, id+"-"+debridID+"-2160p", "2160p", torrents2160p)
+			stream := createStreamItem(ctx, config, udString, id+"-2160p", "2160p", torrents2160p)
 			streams = append(streams, stream)
 		}
 		if len(torrents2160p10bit) > 0 {
-			stream := createStreamItem(ctx, config, udString, id+"-"+debridID+"-2160p.10bit", "2160p 10bit", torrents2160p10bit)
+			stream := createStreamItem(ctx, config, udString, id+"-2160p.10bit", "2160p 10bit", torrents2160p10bit)
 			streams = append(streams, stream)
 		}
 
@@ -225,10 +184,8 @@
 }
 
 func createStreamItem(ctx context.Context, config config, encodedUserData string, redirectID, quality string, torrents []imdb2torrent.Result) stremio.StreamItem {
-	// Path escaping required for TV shows, which contain ":"
-	redirectID = url.PathEscape(redirectID)
 	stream := stremio.StreamItem{
-		URL: config.BaseURL + "/" + encodedUserData + "/redirect/" + redirectID,
+		URL: config.StreamURLaddr + "/" + encodedUserData + "/redirect/" + redirectID,
 		// Stremio docs recommend to use the stream quality as title.
 		// See https://github.com/Stremio/stremio-addon-sdk/blob/ddaa3b80def8a44e553349734dd02ec9c3fea52c/docs/api/responses/stream.md#additional-properties-to-provide-information--behaviour-flags
 		Title: quality,
@@ -250,16 +207,23 @@
 	return stream
 }
 
-func createRedirectHandler(redirectCache, streamCache goCacher, rdClient *realdebrid.Client, adClient *alldebrid.Client, pmClient *premiumize.Client, forwardOriginIP bool, logger *zap.Logger) fiber.Handler {
+func createRedirectHandler(redirectCache, streamCache goCacher, rdClient *realdebrid.Client, adClient *alldebrid.Client, pmClient *premiumize.Client, logger *zap.Logger) fiber.Handler {
 	return func(c *fiber.Ctx) error {
 		logger.Debug("redirectHandler called", zap.String("request", fmt.Sprintf("%+v", c.Request())))
 
-		udString := c.Params("userData")
 		redirectID := c.Params("id", "")
 		if redirectID == "" {
 			return c.SendStatus(fiber.StatusNotFound)
 		}
 		zapFieldRedirectID := zap.String("redirectID", redirectID)
+
+		idParts := strings.Split(redirectID, "-")
+		// "<imdbID>-<quality>", where quality might contain a ".10bit" suffix
+		if len(idParts) != 2 {
+			return c.SendStatus(fiber.StatusBadRequest)
+		}
+		imdbID := idParts[0]
+		quality := idParts[1]
 
 		// Before we look into the cache, we need to set a lock so that concurrent calls to this endpoint (including the redirectID) don't unnecessarily lead to the full sharade of RD requests again, only because the first handling of the request wasn't fast enough to fill the cache.
 		// The lock objects are created in the stream handler. But if the service was restarted the map is empty. So we need to create lock objects in that case for the users arriving at the redirect handler without having been at the stream handler after a service restart.
@@ -272,15 +236,11 @@
 		defer redirectLock[redirectID].Unlock()
 
 		// Check stream cache first.
-		// Here we don't get the data that's passed from the stream handler to this redirect handler, but instead the the RD / AD / PM HTTP stream URL, which is cached after it was converted in a previous call.
+		// Here we don't get the data that's passed from the stream handler to this redirect handler, but instead the the RealDebrid HTTP stream URL, which is cached after it was converted in a previous call.
 		// This cache is important, because for a single click on a stream in Stremio there are multiple requests to this endpoint in a short timeframe.
 		// This cache is also useful for when a user resumes his stream via Stremio after closing it. In this case the same RealDebrid HTTP stream must be delivered (or even if it would work with another one, using the same one would be beneficial).
-		// Because the actual stream URLs are cached here, it MUST be user-specific! No need to use the full userData string though - we just hash it and use that as "user identifier".
-		// TODO: Regarding stream resuming: We don't know how long RD / AD / PM HTTP stream URLs are valid. If it's shorter, we can shorten this as well. Also see similar TODO comment in main.go file.
-		userHash := sha256.Sum256([]byte(udString))
-		userHashEncoded := base64.RawURLEncoding.EncodeToString(userHash[:])
-		streamCacheID := userHashEncoded + "-" + redirectID
-		if streamURLiface, found := streamCache.Get(streamCacheID); found {
+		// TODO: We don't know how long RealDebrid HTTP stream URLs are valid though! If it's shorter, we can shorten this as well. Also see similar TODO comment in main.go file.
+		if streamURLiface, found := streamCache.Get(redirectID); found {
 			logger.Debug("Hit stream cache", zapFieldRedirectID)
 			if streamURLitem, ok := streamURLiface.(cacheItem); !ok {
 				logger.Error("Stream cache item couldn't be cast into cacheItem", zap.String("cacheItemType", fmt.Sprintf("%T", streamURLiface)), zapFieldRedirectID)
@@ -297,9 +257,9 @@
 		}
 
 		// Here we get the data from the cache that the stream handler filled.
-		torrentsIface, found := redirectCache.Get(redirectID)
+		torrentsIface, found := redirectCache.Get(imdbID + "-" + quality)
 		if !found {
-			logger.Warn("No torrents cache item found, did 24h pass?", zapFieldRedirectID)
+			logger.Warn(fmt.Sprintf("No torrents cache item found for %v, did 24h pass?", imdbID+"-"+quality), zapFieldRedirectID)
 			// TODO: Just run the same stuff the stream handler does! This way we can drastically reduce the required cache time for the redirect cache, and the scraping doesn't really take long! Take care of concurrent requests - maybe lock!
 			return c.SendStatus(fiber.StatusNotFound)
 		}
@@ -310,19 +270,17 @@
 		}
 		// Parse userData.
 		// No need to check if decoding worked, because the token middleware does that already.
+		udString := c.Params("userData")
 		userData, _ := decodeUserData(udString, logger)
 		var streamURL string
 		var err error
-		keyOrToken := c.Locals("deflix_keyOrToken").(string)
-		if forwardOriginIP && len(c.IPs()) > 0 {
-			c.Locals("debrid_originIP", c.IPs()[0])
-		}
 		for _, torrent := range torrents {
-			if userData.RDtoken != "" || userData.RDoauth2 != "" {
-				streamURL, err = rdClient.GetStreamURL(c.Context(), torrent.MagnetURL, keyOrToken, userData.RDremote)
+			if userData.RDtoken != "" {
+				streamURL, err = rdClient.GetStreamURL(c.Context(), torrent.MagnetURL, userData.RDtoken, userData.RDremote)
 			} else if userData.ADkey != "" {
-				streamURL, err = adClient.GetStreamURL(c.Context(), torrent.MagnetURL, keyOrToken)
+				streamURL, err = adClient.GetStreamURL(c.Context(), torrent.MagnetURL, userData.ADkey)
 			} else {
+				keyOrToken := c.Locals("deflix_keyOrToken").(string)
 				streamURL, err = pmClient.GetStreamURL(c.Context(), torrent.MagnetURL, keyOrToken)
 			}
 			if err != nil {
@@ -337,7 +295,7 @@
 			Value:   streamURL,
 			Created: time.Now(),
 		}
-		streamCache.Set(streamCacheID, streamURLitem, streamExpiration)
+		streamCache.Set(redirectID, streamURLitem, streamExpiration)
 
 		if streamURL == "" {
 			return c.SendStatus(fiber.StatusNotFound)
@@ -349,7 +307,7 @@
 	}
 }
 
-func createStatusHandler(magnetSearchers map[string]imdb2torrent.MagnetSearcher, rdClient *realdebrid.Client, adClient *alldebrid.Client, pmClient *premiumize.Client, goCaches map[string]*gocache.Cache, forwardOriginIP bool, logger *zap.Logger) fiber.Handler {
+func createStatusHandler(magnetSearchers map[string]imdb2torrent.MagnetSearcher, rdClient *realdebrid.Client, adClient *alldebrid.Client, pmClient *premiumize.Client, goCaches map[string]*gocache.Cache, logger *zap.Logger) fiber.Handler {
 	return func(c *fiber.Ctx) error {
 		logger.Debug("statusHandler called", zap.String("request", fmt.Sprintf("%+v", c.Request())))
 
@@ -380,7 +338,7 @@
 					return
 				}
 				startSearch := time.Now()
-				results, err := goClient.FindMovie(c.Context(), imdbID)
+				results, err := goClient.Find(c.Context(), imdbID)
 				lock.Lock()
 				defer lock.Unlock()
 				res += "\t\t" + `"` + goName + `": {` + "\n"
@@ -404,12 +362,6 @@
 		res = strings.TrimRight(res, ",\n") + "\n"
 		res += "\t" + `},` + "\n"
 
-		// Check debrid clients
-
-		if forwardOriginIP && len(c.IPs()) > 0 {
-			c.Locals("debrid_originIP", c.IPs()[0])
-		}
-
 		// Check RD client
 
 		res += "\t" + `"RD": {` + "\n"
